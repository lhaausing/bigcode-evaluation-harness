import math
import warnings
from collections import defaultdict

import torch
from torch.utils.data import IterableDataset
from tqdm import tqdm

INFILL_MODE = False
INSTRUCTION_MODE = False

class TokenizedDataset(IterableDataset):
    """Tokenize and preprocess the dataset
    Multiple copies of the same prompt are sent sequentially. See compute_code for more details.
    The prompt can either be:
    - one prompt: normal code completion
    - two prompts: for infilling mode (prefix, suffix) or instructin-tuning mode (instruction, context)
    """

    def __init__(
        self,
        task,
        dataset,
        tokenizer,
        num_devices,
        max_length,
        n_tasks=None,
        n_copies=1,
        prefix="",
        instruction_tokens=None,
    ):
        self.task = task
        self.dataset = dataset
        self.tokenizer = tokenizer
        self.num_devices = num_devices
        self.max_length = max_length
        self.n_tasks = n_tasks
        self.n_copies = n_copies
        self.prefix = prefix
        self.instruction_tokens = instruction_tokens

    def __iter__(self):
        prompts = []
        infill = []
        instruction = []
        for sample in range(self.n_tasks):
            prompt_contents = self.task.get_prompt(self.dataset[sample])
            if isinstance(prompt_contents, str):
                # Normal code completion mode
                infill.append(False)
                instruction.append(False)
                prompt = self.prefix + prompt_contents
            elif isinstance(prompt_contents, dict):
<<<<<<< HEAD
                if set(prompt_contents.keys()) == {"prefix", "suffix"}:
                    # Infilling mode
                    infill.append(True)
                    instruction.append(False)
                    prompt = self._make_infill_prompt(
                        **prompt_contents, preprefix=self.prefix
                    )
                elif set(prompt_contents.keys()) == {"instruction", "context"}:
                    # Instruction-tuning mode
                    instruction.append(True)
                    infill.append(False)
                    prompt = self._make_instruction_prompt(
                        **prompt_contents, prefix=self.prefix
                    )
=======
                assert set(prompt_contents.keys()) == {"prefix", "suffix"}
                infill.append(True)
                prompt = self._make_infill_prompt(
                    **prompt_contents, preprefix=self.prefix
                )
>>>>>>> ac958e75
            else:
                raise ValueError(f"Unsupported prompt format: {type(prompt_contents)}")
            prompts.append(prompt)

        if not len(set(infill)) == 1 or not len(set(instruction)) == 1:
            raise ValueError(
                "Mixed infill/instruction and completion prompts are not supported."
            )
        global INFILL_MODE
        global INSTRUCTION_MODE
        INFILL_MODE = infill[0]
        INSTRUCTION_MODE = instruction[0]
        if INFILL_MODE:
            return_token_type_ids = False
        else:
            return_token_type_ids = None  # default

        outputs = self.tokenizer(
            prompts,
            padding=True,
            truncation=True,
            return_tensors="pt",
            max_length=self.max_length,
            return_token_type_ids=return_token_type_ids,
        )

        if self.n_copies == 1 and self.n_tasks % self.num_devices != 0:
            self.n_copies = 2
            warnings.warn(
                "n_copies (n_samples/batch_size) was changed from 1 to 2 because n_tasks isn't proportional to num devices"
            )

        for sample in range(self.n_tasks):
            for _ in range(self.n_copies):
                yield {
                    "ids": outputs.input_ids[sample],
                    "task_id": sample,
                    "input_len": outputs.attention_mask[sample].sum(),
                }

    def _make_infill_prompt(self, prefix, suffix, preprefix=""):
        """Make a prompt for infilling.
        Currently supported only for official InCoder and SantaCoder implementations.
        """
        model_id = self.tokenizer.name_or_path
        if model_id in ["facebook/incoder-1B", "facebook/incoder-6B"]:
            self.tokenizer.add_special_tokens({"pad_token": "<pad>"})
            return f"{preprefix}{prefix}<|mask:0|>{suffix}<|mask:0|>"
        elif model_id in ["bigcode/santacoder"]:
            return f"<fim-prefix>{preprefix}{prefix}<fim-suffix>{suffix}<fim-middle>"
        elif model_id in ["bigcode/starcoder", "bigcode/starcoderbase"]:
            return f"<fim_prefix>{preprefix}{prefix}<fim_suffix>{suffix}<fim_middle>"
        else:
            raise ValueError(f"Infilling not yet supported for: {model_id}")

    def _make_instruction_prompt(self, instruction, context, prefix=""):
        """Make a prompt for instruction-tuning. Delimit instruction and context with specific tokens if provided."""
        if not self.instruction_tokens:
            warnings.warn(
                "Instruction-tuning tokens are not provided for an instruction-tuning task, we will leave them empty."
            )
            user_token, end_token, assistant_token = "", "", "\n"
        else:
            user_token, end_token, assistant_token = self.instruction_tokens
            if not user_token or not assistant_token or not end_token:
                warnings.warn(
                    "Instruction-tuning tokens provided but one or more are empty. Ignore warning if this was intended"
                )
        prompt = (
            prefix + user_token + instruction + end_token + assistant_token + context
        )
        #print(f"Prompt instruction tuning:\n{prompt}")
        return prompt


def _parse_infill(code, tokenizer):
    """Reorder infill code and remove remaining special tokens."""
    model_id = tokenizer.name_or_path
    if model_id in ["facebook/incoder-1B", "facebook/incoder-6B"]:
        prefix, suffix, infill = code.split("<|mask:0|>", 2)
        infill = infill.split("<|endofmask|>")[0]
    elif model_id in ["bigcode/santacoder"]:
        prefix, rest = code.split("<fim-suffix>", 1)
        suffix, infill = rest.split("<fim-middle>", 1)
        infill = infill.split("<|endoftext|>")[0]
    elif model_id in ["bigcode/starcoder", "bigcode/starcoderbase"]:
        prefix, rest = code.split("<fim_suffix>", 1)
        suffix, infill = rest.split("<fim_middle>", 1)
        infill = infill.split("<|endoftext|>")[0]
    else:
        raise ValueError(f"Infilling not yet supported for: {model_id}")
    for k, v in tokenizer.special_tokens_map.items():
        if k == "additional_special_tokens":
            for t in v:
                infill = infill.replace(t, "")
        else:
            infill = infill.replace(v, "")
    return infill


def _parse_instruction(code, instruction_tokens):
    """Return code block after assistant_token/end_token"""
    _, end_token, assistant_token = instruction_tokens
    if not assistant_token and end_token:
        assistant_token = end_token
    elif not assistant_token and not end_token:
        return code

    idx = code.find(assistant_token)
    shift = len(assistant_token)
    if idx == -1:
        warnings.warn(
            "The assistant token was not detected in the generation, this might disrupt the post-processing and lead to lower evaluation scores"
        )
        return code

    if '```python' in assistant_token:
        idx = code.find('```python', idx)
        shift = len('```python' )
    return code[idx + shift:]


def complete_code(
    task,
    accelerator,
    model,
    tokenizer,
    dataloader,
    n_tasks,
    batch_size=20,
    prefix="",
    instruction_tokens=None,
    postprocess=True,
    **gen_kwargs,
):
    """Generate multiple codes for each task in the dataset using multiple GPUs with accelerate.
    dataloader sends all the prompts from the evalution dataset to the model as the following:
    [p_0_0, p_0_1, ..., p_0_nc-1, p_1_0, ..., p_nt-1_nc-1] where nc is the number of copies of the prompt,
    and nt is the number of tasks. nc is such that num_samples(for each task)= nc * batch_size
    """

    gen_token_dict = defaultdict(list)  # dict of list of generated tokens
    for step, batch in tqdm(
        enumerate(dataloader),
        total=math.ceil(
            n_tasks * dataloader.dataset.n_copies / accelerator.num_processes
        ),
    ):
        with torch.no_grad():
            if task.stop_words:
                # Set the start_length after which to check for stopping to be the longest input ignoring padding
                gen_kwargs["stopping_criteria"][0].start_length = (
                    batch["input_len"].max().item()
                )
            generated_tokens = model.generate(
                input_ids=batch["ids"][:, : batch["input_len"]],
                num_return_sequences=batch_size,
                **gen_kwargs,
            )
            # each task is generated batch_size times
            generated_tasks = batch["task_id"].repeat(batch_size)
            generated_tokens = accelerator.pad_across_processes(
                generated_tokens, dim=1, pad_index=tokenizer.pad_token_id
            )

            generated_tokens, generated_tasks = accelerator.gather(
                (generated_tokens, generated_tasks)
            )
            generated_tokens = generated_tokens.cpu().numpy()
            generated_tasks = generated_tasks.cpu().numpy()

            for sample, generated_tokens in zip(generated_tasks, generated_tokens):
                gen_token_dict[sample].append(generated_tokens)

<<<<<<< HEAD
=======
    def parse_infill(code, tokenizer):
        """Reorder infill code and remove remaining special tokens."""
        model_id = tokenizer.name_or_path
        if model_id in ["facebook/incoder-1B", "facebook/incoder-6B"]:
            prefix, suffix, infill = code.split("<|mask:0|>", 2)
            infill = infill.split("<|endofmask|>")[0]
        elif model_id in ["bigcode/santacoder"]:
            prefix, rest = code.split("<fim-suffix>", 1)
            suffix, infill = rest.split("<fim-middle>", 1)
            infill = infill.split("<|endoftext|>")[0]
        elif model_id in ["bigcode/starcoder", "bigcode/starcoderbase"]:
            prefix, rest = code.split("<fim_suffix>", 1)
            suffix, infill = rest.split("<fim_middle>", 1)
            infill = infill.split("<|endoftext|>")[0]
        else:
            raise ValueError(f"Infilling not yet supported for: {model_id}")
        for k, v in tokenizer.special_tokens_map.items():
            if k == "additional_special_tokens":
                for t in v:
                    infill = infill.replace(t, "")
            else:
                infill = infill.replace(v, "")
        return infill
>>>>>>> ac958e75

    code_gens = [[] for _ in range(n_tasks)]
    for sample, generated_tokens in gen_token_dict.items():
        for s in generated_tokens:
            if INFILL_MODE or tokenizer.eos_token in task.stop_words:
                if s[0] == tokenizer.bos_token_id:
                    s = s[1:]
                gen_code = tokenizer.decode(
                    s, skip_special_tokens=False, clean_up_tokenization_spaces=False
                )
                if INFILL_MODE:
<<<<<<< HEAD
                    gen_code = _parse_infill(gen_code, tokenizer)
                if INSTRUCTION_MODE:
                    gen_code = _parse_instruction(gen_code, instruction_tokens)
=======
                    gen_code = parse_infill(gen_code, tokenizer)
>>>>>>> ac958e75
            else:
                gen_code = tokenizer.decode(
                    s, skip_special_tokens=True, clean_up_tokenization_spaces=True
                )
            if not INFILL_MODE:
                gen_code = gen_code[len(prefix) :]
            if postprocess:
                code_gens[sample].append(
                    task.postprocess_generation(gen_code, int(sample))
                )
            else:
                warnings.warn(
                    "model output is not postprocessed, this might lower evaluation scores"
                )
                code_gens[sample].append(gen_code)
<<<<<<< HEAD

    return code_gens
=======
>>>>>>> ac958e75

import re

def remove_after_return(code):
    """
    Takes as input a code, and removes everything that is after the return.
    That is, the first line that does not start with a space character
    """
    pattern = r"[^\n]+(\n|$)"
    end_last_match = None
    # Go trough the regex to match any sequence of characters ending with a \n
    for match in re.finditer(pattern, code):
        start_match, end_match = match.span()
        # Search for the first line which does not start by a space character
        if end_last_match is not None and start_match < len(code) and code[start_match].strip() != '':
            return code[0:start_match]
        end_last_match = end_match
    return code<|MERGE_RESOLUTION|>--- conflicted
+++ resolved
@@ -51,7 +51,6 @@
                 instruction.append(False)
                 prompt = self.prefix + prompt_contents
             elif isinstance(prompt_contents, dict):
-<<<<<<< HEAD
                 if set(prompt_contents.keys()) == {"prefix", "suffix"}:
                     # Infilling mode
                     infill.append(True)
@@ -66,13 +65,6 @@
                     prompt = self._make_instruction_prompt(
                         **prompt_contents, prefix=self.prefix
                     )
-=======
-                assert set(prompt_contents.keys()) == {"prefix", "suffix"}
-                infill.append(True)
-                prompt = self._make_infill_prompt(
-                    **prompt_contents, preprefix=self.prefix
-                )
->>>>>>> ac958e75
             else:
                 raise ValueError(f"Unsupported prompt format: {type(prompt_contents)}")
             prompts.append(prompt)
@@ -144,7 +136,7 @@
         prompt = (
             prefix + user_token + instruction + end_token + assistant_token + context
         )
-        #print(f"Prompt instruction tuning:\n{prompt}")
+
         return prompt
 
 
@@ -246,33 +238,7 @@
 
             for sample, generated_tokens in zip(generated_tasks, generated_tokens):
                 gen_token_dict[sample].append(generated_tokens)
-
-<<<<<<< HEAD
-=======
-    def parse_infill(code, tokenizer):
-        """Reorder infill code and remove remaining special tokens."""
-        model_id = tokenizer.name_or_path
-        if model_id in ["facebook/incoder-1B", "facebook/incoder-6B"]:
-            prefix, suffix, infill = code.split("<|mask:0|>", 2)
-            infill = infill.split("<|endofmask|>")[0]
-        elif model_id in ["bigcode/santacoder"]:
-            prefix, rest = code.split("<fim-suffix>", 1)
-            suffix, infill = rest.split("<fim-middle>", 1)
-            infill = infill.split("<|endoftext|>")[0]
-        elif model_id in ["bigcode/starcoder", "bigcode/starcoderbase"]:
-            prefix, rest = code.split("<fim_suffix>", 1)
-            suffix, infill = rest.split("<fim_middle>", 1)
-            infill = infill.split("<|endoftext|>")[0]
-        else:
-            raise ValueError(f"Infilling not yet supported for: {model_id}")
-        for k, v in tokenizer.special_tokens_map.items():
-            if k == "additional_special_tokens":
-                for t in v:
-                    infill = infill.replace(t, "")
-            else:
-                infill = infill.replace(v, "")
-        return infill
->>>>>>> ac958e75
+                
 
     code_gens = [[] for _ in range(n_tasks)]
     for sample, generated_tokens in gen_token_dict.items():
@@ -284,13 +250,9 @@
                     s, skip_special_tokens=False, clean_up_tokenization_spaces=False
                 )
                 if INFILL_MODE:
-<<<<<<< HEAD
                     gen_code = _parse_infill(gen_code, tokenizer)
                 if INSTRUCTION_MODE:
                     gen_code = _parse_instruction(gen_code, instruction_tokens)
-=======
-                    gen_code = parse_infill(gen_code, tokenizer)
->>>>>>> ac958e75
             else:
                 gen_code = tokenizer.decode(
                     s, skip_special_tokens=True, clean_up_tokenization_spaces=True
@@ -306,11 +268,8 @@
                     "model output is not postprocessed, this might lower evaluation scores"
                 )
                 code_gens[sample].append(gen_code)
-<<<<<<< HEAD
 
     return code_gens
-=======
->>>>>>> ac958e75
 
 import re
 
